from contextlib import contextmanager
import sys
import traceback
import typing
from typing import (
    Any,
    Callable,
    Dict,
    Iterator,
    Iterable,
    List,
    Optional,
    Set,
    Tuple,
    Union,
)

import attr

from .flow_graph import (
    Block,
    FlowGraph,
    Function,
    Node,
    ReturnNode,
    SwitchNode,
    build_flowgraph,
)
from .options import Options
from .error import DecompFailure
from .types import Type, type_from_ctype
from .parse_file import Rodata
from .parse_instruction import (
    Argument,
    AsmAddressMode,
    AsmGlobalSymbol,
    AsmLiteral,
    BinOp,
    Instruction,
    Macro,
    Register,
)
from .c_types import (
    TypeMap,
    Function as CFunction,
    function_arg_size_align,
    get_primitive_list,
    is_struct_type,
)

ARGUMENT_REGS = list(map(Register, ["a0", "a1", "a2", "a3", "f12", "f14"]))

TEMP_REGS = ARGUMENT_REGS + list(
    map(
        Register,
        [
            "at",
            "t0",
            "t1",
            "t2",
            "t3",
            "t4",
            "t5",
            "t6",
            "t7",
            "t8",
            "t9",
            "f4",
            "f5",
            "f6",
            "f7",
            "f8",
            "f9",
            "f10",
            "f11",
            "f13",
            "f15",
            "f16",
            "f17",
            "f18",
            "f19",
            "hi",
            "lo",
            "condition_bit",
            "return",
        ],
    )
)

SAVED_REGS = list(
    map(
        Register,
        [
            "s0",
            "s1",
            "s2",
            "s3",
            "s4",
            "s5",
            "s6",
            "s7",
            "f20",
            "f21",
            "f22",
            "f23",
            "f24",
            "f25",
            "f26",
            "f27",
            "f28",
            "f29",
            "f30",
            "f31",
            "ra",
            "31",
            "fp",
        ],
    )
)


@attr.s
class InstrProcessingFailure(Exception):
    instr: Instruction = attr.ib()

    def __str__(self) -> str:
        return f"Error while processing instruction:\n{self.instr}"


@contextmanager
def current_instr(instr: Instruction) -> Iterator[None]:
    """Mark an instruction as being the one currently processed, for the
    purposes of error messages. Use like |with current_instr(instr): ...|"""
    try:
        yield
    except Exception as e:
        raise InstrProcessingFailure(instr) from e


def as_type(expr: "Expression", type: Type, silent: bool) -> "Expression":
    if expr.type.unify(type):
        if not silent:
            return Cast(expr=expr, reinterpret=True, silent=False, type=type)
        return expr
    return Cast(expr=expr, reinterpret=True, silent=False, type=type)


def as_f32(expr: "Expression") -> "Expression":
    return as_type(expr, Type.f32(), True)


def as_f64(expr: "Expression") -> "Expression":
    return as_type(expr, Type.f64(), True)


def as_s32(expr: "Expression") -> "Expression":
    return as_type(expr, Type.s32(), False)


def as_u32(expr: "Expression") -> "Expression":
    return as_type(expr, Type.u32(), False)


def as_intish(expr: "Expression") -> "Expression":
    return as_type(expr, Type.intish(), True)


def as_intptr(expr: "Expression") -> "Expression":
    return as_type(expr, Type.intptr(), True)


def as_ptr(expr: "Expression") -> "Expression":
    return as_type(expr, Type.ptr(), True)


@attr.s
class StackInfo:
    function: Function = attr.ib()
    allocated_stack_size: int = attr.ib(default=0)
    is_leaf: bool = attr.ib(default=True)
    is_variadic: bool = attr.ib(default=False)
    uses_framepointer: bool = attr.ib(default=False)
    local_vars_region_bottom: int = attr.ib(default=0)
    return_addr_location: int = attr.ib(default=0)
    callee_save_reg_locations: Dict[Register, int] = attr.ib(factory=dict)
    unique_type_map: Dict[Any, "Type"] = attr.ib(factory=dict)
    local_vars: List["LocalVar"] = attr.ib(factory=list)
    temp_vars: List["EvalOnceStmt"] = attr.ib(factory=list)
    phi_vars: List["PhiExpr"] = attr.ib(factory=list)
    arguments: List["PassedInArg"] = attr.ib(factory=list)
    temp_name_counter: Dict[str, int] = attr.ib(factory=dict)
    nonzero_accesses: Set["Expression"] = attr.ib(factory=set)

    def temp_var(self, prefix: str) -> str:
        counter = self.temp_name_counter.get(prefix, 0) + 1
        self.temp_name_counter[prefix] = counter
        return prefix + (f"_{counter}" if counter > 1 else "")

    def in_subroutine_arg_region(self, location: int) -> bool:
        if self.is_leaf:
            return False
        if self.callee_save_reg_locations:
            subroutine_arg_top = min(self.callee_save_reg_locations.values())
            assert self.return_addr_location > subroutine_arg_top
        else:
            subroutine_arg_top = self.return_addr_location

        return location < subroutine_arg_top

    def in_local_var_region(self, location: int) -> bool:
        return self.local_vars_region_bottom <= location < self.allocated_stack_size

    def location_above_stack(self, location: int) -> bool:
        return location >= self.allocated_stack_size

    def add_local_var(self, var: "LocalVar") -> None:
        if any(v.value == var.value for v in self.local_vars):
            return
        self.local_vars.append(var)
        # Make sure the local vars stay sorted in order on the stack.
        self.local_vars.sort(key=lambda v: v.value)

    def add_argument(self, arg: "PassedInArg") -> None:
        if any(a.value == arg.value for a in self.arguments):
            return
        self.arguments.append(arg)
        self.arguments.sort(key=lambda a: a.value)

    def get_argument(self, location: int) -> Tuple["Expression", "PassedInArg"]:
        real_location = location & -4
        ret = PassedInArg(
            real_location, copied=True, type=self.unique_type_for("arg", real_location)
        )
        if real_location == location - 3:
            return as_type(ret, Type.of_size(8), True), ret
        if real_location == location - 2:
            return as_type(ret, Type.of_size(16), True), ret
        return ret, ret

    def record_struct_access(self, ptr: "Expression", location: int) -> None:
        if location:
            self.nonzero_accesses.add(unwrap_deep(ptr))

    def has_nonzero_access(self, ptr: "Expression") -> bool:
        return unwrap_deep(ptr) in self.nonzero_accesses

    def unique_type_for(self, category: str, key: Any) -> "Type":
        key = (category, key)
        if key not in self.unique_type_map:
            self.unique_type_map[key] = Type.any()
        return self.unique_type_map[key]

    def global_symbol(self, sym: AsmGlobalSymbol) -> "GlobalSymbol":
        return GlobalSymbol(
            symbol_name=sym.symbol_name,
            type=self.unique_type_for("symbol", sym.symbol_name),
        )

    def saved_reg_symbol(self, reg_name: str) -> "GlobalSymbol":
        sym_name = "saved_reg_" + reg_name
        return self.global_symbol(AsmGlobalSymbol(sym_name))

    def should_save(self, expr: "Expression") -> bool:
        if isinstance(expr, GlobalSymbol) and expr.symbol_name.startswith("saved_reg_"):
            return True
        if isinstance(expr, PassedInArg) and not expr.copied:
            return True
        return False

    def get_stack_var(self, location: int, *, store: bool) -> "Expression":
        if self.in_local_var_region(location):
            return LocalVar(location, type=self.unique_type_for("stack", location))
        elif self.location_above_stack(location):
            ret, arg = self.get_argument(location - self.allocated_stack_size)
            if not store:
                self.add_argument(arg)
            return ret
        elif self.in_subroutine_arg_region(location):
            return SubroutineArg(location, type=Type.any())
        else:
            # Some annoying bookkeeping instruction. To avoid
            # further special-casing, just return whatever - it won't matter.
            return LocalVar(location, type=self.unique_type_for("stack", location))

    def is_stack_reg(self, reg: Register) -> bool:
        if reg.register_name == "sp":
            return True
        if reg.register_name == "fp":
            return self.uses_framepointer
        return False

    def __str__(self) -> str:
        return "\n".join(
            [
                f"Stack info for function {self.function.name}:",
                f"Allocated stack size: {self.allocated_stack_size}",
                f"Leaf? {self.is_leaf}",
                f"Bottom of local vars region: {self.local_vars_region_bottom}",
                f"Location of return addr: {self.return_addr_location}",
                f"Locations of callee save registers: {self.callee_save_reg_locations}",
            ]
        )


def get_stack_info(function: Function, start_node: Node) -> StackInfo:
    info = StackInfo(function)

    # The goal here is to pick out special instructions that provide information
    # about this function's stack setup.
    for inst in start_node.block.instructions:
        if not inst.args:
            continue

        destination = typing.cast(Register, inst.args[0])

        if inst.mnemonic == "addiu" and destination.register_name == "sp":
            # Moving the stack pointer.
            assert isinstance(inst.args[2], AsmLiteral)
            info.allocated_stack_size = abs(inst.args[2].value)
        elif (
            inst.mnemonic == "move"
            and destination.register_name == "fp"
            and isinstance(inst.args[1], Register)
            and inst.args[1].register_name == "sp"
        ):
            # "move fp, sp" very likely means the code is compiled with frame
            # pointers enabled; thus fp should be treated the same as sp.
            info.uses_framepointer = True
        elif inst.mnemonic == "sw" and destination.register_name == "ra":
            # Saving the return address on the stack.
            assert isinstance(inst.args[1], AsmAddressMode)
            assert inst.args[1].rhs.register_name == "sp"
            info.is_leaf = False
            if inst.args[1].lhs:
                assert isinstance(inst.args[1].lhs, AsmLiteral)
                info.return_addr_location = inst.args[1].lhs.value
            else:
                # Note that this should only happen in the rare case that
                # this function only calls subroutines with no arguments.
                info.return_addr_location = 0
        elif (
            inst.mnemonic in ["sw", "swc1", "sdc1"]
            and destination.is_callee_save()
            and isinstance(inst.args[1], AsmAddressMode)
            and inst.args[1].rhs.register_name == "sp"
        ):
            # Initial saving of callee-save register onto the stack.
            assert isinstance(inst.args[1].rhs, Register)
            if inst.args[1].lhs:
                assert isinstance(inst.args[1].lhs, AsmLiteral)
                info.callee_save_reg_locations[destination] = inst.args[1].lhs.value
            else:
                info.callee_save_reg_locations[destination] = 0

    # Find the region that contains local variables.
    if info.is_leaf and info.callee_save_reg_locations:
        # In a leaf with callee-save registers, the local variables
        # lie directly above those registers.
        info.local_vars_region_bottom = max(info.callee_save_reg_locations.values()) + 4
    elif info.is_leaf:
        # In a leaf without callee-save registers, the local variables
        # lie directly at the bottom of the stack.
        info.local_vars_region_bottom = 0
    else:
        # In a non-leaf, the local variables lie above the location of the
        # return address.
        info.local_vars_region_bottom = info.return_addr_location + 4

    # Done.
    return info


def format_hex(val: int) -> str:
    return format(val, "x").upper()


@attr.s(cmp=False)
class Var:
    stack_info: StackInfo = attr.ib(repr=False)
    prefix: str = attr.ib()
    num_usages: int = attr.ib(default=0)
    name: Optional[str] = attr.ib(default=None)

    def __str__(self) -> str:
        if self.name is None:
            self.name = self.stack_info.temp_var(self.prefix)
        return self.name


@attr.s(frozen=True, cmp=False)
class ErrorExpr:
    desc: Optional[str] = attr.ib(default=None)
    type: Type = attr.ib(factory=Type.any)

    def dependencies(self) -> List["Expression"]:
        return []

    def negated(self) -> "Condition":
        return self

    def __str__(self) -> str:
        if self.desc is not None:
            return f"ERROR({self.desc})"
        return "ERROR"


@attr.s(frozen=True, cmp=False)
class SecondF64Half:
    type: Type = attr.ib(factory=Type.any)

    def dependencies(self) -> List["Expression"]:
        return []

    def __str__(self) -> str:
        return "(second half of f64)"


@attr.s(frozen=True, cmp=False)
class BinaryOp:
    left: "Expression" = attr.ib()
    op: str = attr.ib()
    right: "Expression" = attr.ib()
    type: Type = attr.ib()
    floating: bool = attr.ib(default=False)

    @staticmethod
    def int(left: "Expression", op: str, right: "Expression") -> "BinaryOp":
        return BinaryOp(
            left=as_intish(left), op=op, right=as_intish(right), type=Type.intish()
        )

    @staticmethod
    def intptr(left: "Expression", op: str, right: "Expression") -> "BinaryOp":
        return BinaryOp(
            left=as_intptr(left), op=op, right=as_intptr(right), type=Type.intptr()
        )

    @staticmethod
    def icmp(left: "Expression", op: str, right: "Expression") -> "BinaryOp":
        return BinaryOp(
            left=as_intptr(left), op=op, right=as_intptr(right), type=Type.bool()
        )

    @staticmethod
    def ucmp(left: "Expression", op: str, right: "Expression") -> "BinaryOp":
        return BinaryOp(left=as_u32(left), op=op, right=as_u32(right), type=Type.bool())

    @staticmethod
    def fcmp(left: "Expression", op: str, right: "Expression") -> "BinaryOp":
        return BinaryOp(
            left=as_f32(left),
            op=op,
            right=as_f32(right),
            type=Type.bool(),
            floating=True,
        )

    @staticmethod
    def dcmp(left: "Expression", op: str, right: "Expression") -> "BinaryOp":
        return BinaryOp(
            left=as_f64(left),
            op=op,
            right=as_f64(right),
            type=Type.bool(),
            floating=True,
        )

    @staticmethod
    def s32(left: "Expression", op: str, right: "Expression") -> "BinaryOp":
        return BinaryOp(left=as_s32(left), op=op, right=as_s32(right), type=Type.s32())

    @staticmethod
    def u32(left: "Expression", op: str, right: "Expression") -> "BinaryOp":
        return BinaryOp(left=as_u32(left), op=op, right=as_u32(right), type=Type.u32())

    @staticmethod
    def f32(left: "Expression", op: str, right: "Expression") -> "BinaryOp":
        return BinaryOp(
            left=as_f32(left),
            op=op,
            right=as_f32(right),
            type=Type.f32(),
            floating=True,
        )

    @staticmethod
    def f64(left: "Expression", op: str, right: "Expression") -> "BinaryOp":
        return BinaryOp(
            left=as_f64(left),
            op=op,
            right=as_f64(right),
            type=Type.f64(),
            floating=True,
        )

    def is_boolean(self) -> bool:
        return self.op in ["==", "!=", ">", "<", ">=", "<="]

    def negated(self) -> "Condition":
        assert self.is_boolean()
        if self.floating and self.op in ["<", ">", "<=", ">="]:
            # Floating-point comparisons cannot be negated in any nice way,
            # due to nans.
            return UnaryOp("!", self, type=Type.bool())
        return BinaryOp(
            left=self.left,
            op={"==": "!=", "!=": "==", ">": "<=", "<": ">=", ">=": "<", "<=": ">"}[
                self.op
            ],
            right=self.right,
            type=Type.bool(),
        )

    def dependencies(self) -> List["Expression"]:
        return [self.left, self.right]

    def __str__(self) -> str:
        if (
            self.op == "+"
            and not self.floating
            and isinstance(self.right, Literal)
            and self.right.value < 0
        ):
            neg = Literal(value=-self.right.value, type=self.right.type)
            sub = BinaryOp(op="-", left=self.left, right=neg, type=self.type)
            return str(sub)
        return f"({self.left} {self.op} {self.right})"


@attr.s(frozen=True, cmp=False)
class UnaryOp:
    op: str = attr.ib()
    expr: "Expression" = attr.ib()
    type: Type = attr.ib()

    def dependencies(self) -> List["Expression"]:
        return [self.expr]

    def negated(self) -> "Condition":
        if self.op == "!" and isinstance(self.expr, (UnaryOp, BinaryOp)):
            return self.expr
        return UnaryOp("!", self, type=Type.bool())

    def __str__(self) -> str:
        return f"{self.op}{self.expr}"


@attr.s(frozen=True, cmp=False)
class Cast:
    expr: "Expression" = attr.ib()
    type: Type = attr.ib()
    reinterpret: bool = attr.ib(default=False)
    silent: bool = attr.ib(default=True)

    def dependencies(self) -> List["Expression"]:
        return [self.expr]

    def use(self) -> None:
        # Try to unify, to make stringification output better.
        self.expr.type.unify(self.type)

    def __str__(self) -> str:
        if self.reinterpret and self.expr.type.is_float() != self.type.is_float():
            # This shouldn't happen, but mark it in the output if it does.
            return f"(bitwise {self.type}) {self.expr}"
        if self.reinterpret and (self.silent or is_type_obvious(self.expr)):
            return str(self.expr)
        return f"({self.type}) {self.expr}"


@attr.s(frozen=True, cmp=False)
class FuncCall:
    function: "Expression" = attr.ib()
    args: List["Expression"] = attr.ib()
    type: Type = attr.ib()

    def dependencies(self) -> List["Expression"]:
        return self.args + [self.function]

    def __str__(self) -> str:
        args = ", ".join(stringify_expr(arg) for arg in self.args)
        return f"{self.function}({args})"


@attr.s(frozen=True, cmp=True)
class LocalVar:
    value: int = attr.ib()
    type: Type = attr.ib(cmp=False)

    def dependencies(self) -> List["Expression"]:
        return []

    def __str__(self) -> str:
        return f"sp{format_hex(self.value)}"


@attr.s(frozen=True, cmp=True)
class PassedInArg:
    value: int = attr.ib()
    copied: bool = attr.ib(cmp=False)
    type: Type = attr.ib(cmp=False)

    def dependencies(self) -> List["Expression"]:
        return []

    def __str__(self) -> str:
        assert self.value % 4 == 0
        return f"arg{format_hex(self.value // 4)}"


@attr.s(frozen=True, cmp=True)
class SubroutineArg:
    value: int = attr.ib()
    type: Type = attr.ib(cmp=False)

    def dependencies(self) -> List["Expression"]:
        return []

    def __str__(self) -> str:
        return f"subroutine_arg{format_hex(self.value // 4)}"


@attr.s(frozen=True, cmp=True)
class StructAccess:
    # This has cmp=True since it represents a live expression and not an access
    # at a certain point in time -- this sometimes helps get rid of phi nodes.
    # Really it should represent the latter, but making that so is hard.
    struct_var: "Expression" = attr.ib()
    offset: int = attr.ib()
    stack_info: StackInfo = attr.ib(cmp=False, repr=False)
    type: Type = attr.ib(cmp=False)

    def dependencies(self) -> List["Expression"]:
        return [self.struct_var]

    def __str__(self) -> str:
        def p(expr: Expression) -> str:
            # Nested dereferences may need to be parenthesized. All other
            # expressions will already have adequate parentheses added to them.
            # (Except Cast's, TODO...)
            s = str(expr)
            return f"({s})" if s.startswith("*") else s

        var = unwrap(self.struct_var)
        has_nonzero_access = self.stack_info.has_nonzero_access(var)
        if isinstance(var, AddressOf):
            if self.offset == 0 and not has_nonzero_access:
                return f"{var.expr}"
            else:
                return f"{p(var.expr)}.unk{format_hex(self.offset)}"
        else:
            if self.offset == 0 and not has_nonzero_access:
                return f"*{var}"
            else:
                return f"{p(var)}->unk{format_hex(self.offset)}"


@attr.s(frozen=True, cmp=True)
class GlobalSymbol:
    symbol_name: str = attr.ib()
    type: Type = attr.ib(cmp=False)

    def dependencies(self) -> List["Expression"]:
        return []

    def __str__(self) -> str:
        return self.symbol_name


@attr.s(frozen=True, cmp=True)
class Literal:
    value: int = attr.ib()
    type: Type = attr.ib(cmp=False, factory=Type.any)

    def dependencies(self) -> List["Expression"]:
        return []

    def __str__(self) -> str:
        if self.type.is_float():
            if self.type.get_size() == 32:
                return f"{parse_f32_imm(self.value)}f"
            else:
                return f"{parse_f64_imm(self.value)}"
        prefix = ""
        if self.type.is_pointer():
            if self.value == 0:
                return "NULL"
            else:
                prefix = "(void *)"
        elif self.type.get_size() == 8:
            prefix = "(u8)"
        elif self.type.get_size() == 16:
            prefix = "(u16)"
        suffix = "U" if self.type.is_unsigned() else ""
        mid = (
            str(self.value)
            if abs(self.value) < 10
            else hex(self.value).upper().replace("X", "x")
        )
        return prefix + mid + suffix


@attr.s(frozen=True, cmp=True)
class AddressOf:
    expr: "Expression" = attr.ib()
    type: Type = attr.ib(cmp=False, factory=Type.ptr)

    def dependencies(self) -> List["Expression"]:
        return [self.expr]

    def __str__(self) -> str:
        return f"&{self.expr}"


@attr.s(frozen=True)
class AddressMode:
    offset: int = attr.ib()
    rhs: Register = attr.ib()

    def __str__(self) -> str:
        if self.offset:
            return f"{self.offset}({self.rhs})"
        else:
            return f"({self.rhs})"


@attr.s(frozen=False, cmp=False)
class EvalOnceExpr:
    wrapped_expr: "Expression" = attr.ib()
    var: Var = attr.ib()
    always_emit: bool = attr.ib()
    trivial: bool = attr.ib()
    type: Type = attr.ib()
    num_usages: int = attr.ib(default=0)

    def dependencies(self) -> List["Expression"]:
        return [self.wrapped_expr]

    def use(self) -> None:
        self.num_usages += 1
        if self.trivial or (self.num_usages == 1 and not self.always_emit):
            mark_used(self.wrapped_expr)

    def need_decl(self) -> bool:
        return self.num_usages > 1 and not self.trivial

    def __str__(self) -> str:
        if not self.need_decl():
            return str(self.wrapped_expr)
        else:
            return str(self.var)


@attr.s(cmp=False)
class ForceVarExpr:
    wrapped_expr: EvalOnceExpr = attr.ib()
    type: Type = attr.ib()

    def dependencies(self) -> List["Expression"]:
        return [self.wrapped_expr]

    def use(self) -> None:
        # Transition the EvalOnceExpr to non-trivial, and mark it as used
        # multiple times to force a var.
        # TODO: If it was originally trivial, we may previously have marked its
        # wrappee used multiple times, even though we now know that it should
        # have been marked just once... We could fix that by moving marking of
        # trivial EvalOnceExpr's to the very end. At least the consequences of
        # getting this wrong are pretty mild -- it just causes extraneous var
        # emission in rare cases.
        self.wrapped_expr.trivial = False
        self.wrapped_expr.use()
        self.wrapped_expr.use()

    def __str__(self) -> str:
        return str(self.wrapped_expr)


@attr.s(frozen=False, cmp=False)
class PhiExpr:
    reg: Register = attr.ib()
    node: Node = attr.ib()
    type: Type = attr.ib()
    used_phis: List["PhiExpr"] = attr.ib()
    name: Optional[str] = attr.ib(default=None)
    num_usages: int = attr.ib(default=0)
    replacement_expr: Optional["Expression"] = attr.ib(default=None)
    used_by: Optional["PhiExpr"] = attr.ib(default=None)

    def dependencies(self) -> List["Expression"]:
        return []

    def get_var_name(self) -> str:
        return self.name or f"unnamed-phi({self.reg.register_name})"

    def use(self, from_phi: Optional["PhiExpr"] = None) -> None:
        if self.num_usages == 0:
            self.used_phis.append(self)
        self.num_usages += 1
        self.used_by = from_phi

    def propagates_to(self) -> "PhiExpr":
        if self.num_usages != 1 or self.used_by is None:
            return self
        return self.used_by.propagates_to()

    def __str__(self) -> str:
        if self.replacement_expr:
            return str(self.replacement_expr)
        return self.get_var_name()


@attr.s
class EvalOnceStmt:
    expr: EvalOnceExpr = attr.ib()

    def need_decl(self) -> bool:
        return self.expr.need_decl()

    def should_write(self) -> bool:
        if self.expr.always_emit:
            return self.expr.num_usages != 1
        else:
            return self.need_decl()

    def __str__(self) -> str:
        val_str = stringify_expr(self.expr.wrapped_expr)
        if self.expr.always_emit and self.expr.num_usages == 0:
            return f"{val_str};"
        return f"{self.expr.var} = {val_str};"


@attr.s
class SetPhiStmt:
    phi: PhiExpr = attr.ib()
    expr: "Expression" = attr.ib()

    def should_write(self) -> bool:
        expr = self.expr
        if isinstance(expr, PhiExpr) and expr.propagates_to() != expr:
            assert expr.propagates_to() == self.phi.propagates_to()
            return False
        return True

    def __str__(self) -> str:
        val_str = stringify_expr(self.expr)
        return f"{self.phi.propagates_to().get_var_name()} = {val_str};"


@attr.s
class ExprStmt:
    expr: "Expression" = attr.ib()

    def should_write(self) -> bool:
        return True

    def __str__(self) -> str:
        return f"{stringify_expr(self.expr)};"


@attr.s
class StoreStmt:
    source: "Expression" = attr.ib()
    dest: "Expression" = attr.ib()

    def should_write(self) -> bool:
        return True

    def __str__(self) -> str:
        return f"{self.dest} = {stringify_expr(self.source)};"


@attr.s
class CommentStmt:
    contents: str = attr.ib()

    def should_write(self) -> bool:
        return True

    def __str__(self) -> str:
        return f"// {self.contents}"


Expression = Union[
    BinaryOp,
    UnaryOp,
    Cast,
    FuncCall,
    GlobalSymbol,
    Literal,
    AddressOf,
    LocalVar,
    PassedInArg,
    StructAccess,
    SubroutineArg,
    EvalOnceExpr,
    ForceVarExpr,
    PhiExpr,
    ErrorExpr,
    SecondF64Half,
]

Condition = Union[BinaryOp, UnaryOp, ErrorExpr]

Statement = Union[StoreStmt, EvalOnceStmt, SetPhiStmt, ExprStmt, CommentStmt]


@attr.s
class RegInfo:
    contents: Dict[Register, Expression] = attr.ib()
    stack_info: StackInfo = attr.ib(repr=False)

    def __getitem__(self, key: Register) -> Expression:
        if key == Register("zero"):
            return Literal(0)
        ret = self.get_raw(key)
        if ret is None:
            raise DecompFailure(f"Read from unset register {key}")
        if isinstance(ret, PassedInArg) and not ret.copied:
            # Create a new argument object to better distinguish arguments we
            # are called with from arguments passed to subroutines. Also, unify
            # the argument's type with what we can guess from the register used.
            val, arg = self.stack_info.get_argument(ret.value)
            self.stack_info.add_argument(arg)
            val.type.unify(ret.type)
            return val
        if isinstance(ret, ForceVarExpr):
            # Some of the logic in this file is unprepared to deal with
            # ForceVarExpr transparent wrappers... so for simplicity, we mark
            # it used and return the wrappee. Not optimal (what if the value
            # isn't used after all?), but it works decently well.
            ret.use()
            ret = ret.wrapped_expr
        return ret

    def __contains__(self, key: Register) -> bool:
        return key in self.contents

    def __setitem__(self, key: Register, value: Expression) -> None:
        assert key != Register("zero")
        self.contents[key] = value

    def __delitem__(self, key: Register) -> None:
        assert key != Register("zero")
        del self.contents[key]

    def get_raw(self, key: Register) -> Optional[Expression]:
        return self.contents.get(key, None)

    def clear_caller_save_regs(self) -> None:
        for reg in TEMP_REGS:
            assert reg != Register("zero")
            if reg in self.contents:
                del self.contents[reg]

    def __str__(self) -> str:
        return ", ".join(
            f"{k}: {v}"
            for k, v in sorted(self.contents.items())
            if not self.stack_info.should_save(v)
        )


@attr.s
class BlockInfo:
    """
    Contains translated assembly code (to_write), the block's branch condition,
    and block's final register states.
    """

    to_write: List[Statement] = attr.ib()
    return_value: Optional[Expression] = attr.ib()
    switch_value: Optional[Expression] = attr.ib()
    branch_condition: Optional[Condition] = attr.ib()
    final_register_states: RegInfo = attr.ib()
    has_custom_return: bool = attr.ib()
    has_function_call: bool = attr.ib()

    def __str__(self) -> str:
        newline = "\n\t"
        return "\n".join(
            [
                f"Statements: {newline.join(str(w) for w in self.to_write if w.should_write())}",
                f"Branch condition: {self.branch_condition}",
                f"Final register states: {self.final_register_states}",
            ]
        )


@attr.s
class InstrArgs:
    raw_args: List[Argument] = attr.ib()
    regs: RegInfo = attr.ib(repr=False)
    stack_info: StackInfo = attr.ib(repr=False)

    def reg_ref(self, index: int) -> Register:
        ret = self.raw_args[index]
        assert isinstance(ret, Register)
        return ret

    def reg(self, index: int) -> Expression:
        return self.regs[self.reg_ref(index)]

    def dreg(self, index: int) -> Expression:
        """Extract a double from a register. This may involve reading both the
        mentioned register and the next."""
        reg = self.reg_ref(index)
        assert reg.is_float()
        ret = self.regs[reg]
        if not isinstance(ret, Literal) or ret.type.get_size() == 64:
            return ret
        reg_num = int(reg.register_name[1:])
        assert reg_num % 2 == 0
        other = self.regs[Register(f"f{reg_num+1}")]
        assert isinstance(other, Literal) and other.type.get_size() != 64
        value = ret.value | (other.value << 32)
        return Literal(value, type=Type.f64())

    def imm(self, index: int) -> Expression:
        arg = strip_macros(self.raw_args[index])
        ret = literal_expr(arg, self.stack_info)
        if isinstance(ret, GlobalSymbol):
            return AddressOf(ret)
        return ret

    def hi_imm(self, index: int) -> Expression:
        arg = self.raw_args[index]
        assert isinstance(arg, Macro) and arg.macro_name == "hi"
        ret = literal_expr(arg.argument, self.stack_info)
        if isinstance(ret, GlobalSymbol):
            return AddressOf(ret)
        return ret

    def memory_ref(self, index: int) -> Union[AddressMode, GlobalSymbol]:
        ret = strip_macros(self.raw_args[index])
        if isinstance(ret, AsmAddressMode):
            if ret.lhs is None:
                return AddressMode(offset=0, rhs=ret.rhs)
            assert isinstance(ret.lhs, AsmLiteral)  # macros were removed
            return AddressMode(offset=ret.lhs.value, rhs=ret.rhs)
        assert isinstance(ret, AsmGlobalSymbol)
        return self.stack_info.global_symbol(ret)

    def count(self) -> int:
        return len(self.raw_args)


def deref(
    arg: Union[AddressMode, GlobalSymbol],
    regs: RegInfo,
    stack_info: StackInfo,
    *,
    store: bool = False,
) -> Expression:
    if isinstance(arg, AddressMode):
        location = arg.offset
        if stack_info.is_stack_reg(arg.rhs):
            return stack_info.get_stack_var(location, store=store)
        else:
            var = regs[arg.rhs]
            # Struct member is being dereferenced.
            if isinstance(var, Literal) and var.value % (2 ** 16) == 0:
                # Cope slightly better with raw pointers.
                var = Literal(var.value + location, type=var.type)
                location = 0
            var.type.unify(Type.ptr())
            stack_info.record_struct_access(var, location)
            return StructAccess(
                struct_var=var,
                offset=location,
                stack_info=stack_info,
                type=stack_info.unique_type_for("struct", (var, location)),
            )
    else:
        # Keep GlobalSymbol's as-is.
        assert isinstance(arg, GlobalSymbol)
        return arg


def is_repeatable_expression(expr: Expression) -> bool:
    # Determine whether an expression should be evaluated only once or not.
    # TODO: Some of this logic is sketchy, saying that it's fine to repeat e.g.
    # reads even though there might have been e.g. sets or function calls in
    # between. It should really take into account what has changed since the
    # expression was created and when it's used. For now, though, we make this
    # naive guess at the creation. (Another signal we could potentially use is
    # whether the expression is stored in a callee-save register.)
    if expr is None or isinstance(
        expr,
        (
            EvalOnceExpr,
            ForceVarExpr,
            Literal,
            GlobalSymbol,
            LocalVar,
            PassedInArg,
            SubroutineArg,
        ),
    ):
        return True
    if isinstance(expr, AddressOf):
        return is_repeatable_expression(expr.expr)
    if isinstance(expr, StructAccess):
        return is_repeatable_expression(expr.struct_var)
    return False


def is_type_obvious(expr: Expression) -> bool:
    """
    Determine whether an expression's is "obvious", e.g. because the expression
    refers to a variable which has a declaration. With perfect type information
    this function would not be needed.

    This function may produce wrong results while code is being generated,
    since at that point we don't know the final status of EvalOnceExpr's.
    """
    if isinstance(expr, (Cast, Literal, AddressOf, LocalVar, PassedInArg, FuncCall)):
        return True
    if isinstance(expr, ForceVarExpr):
        return is_type_obvious(expr.wrapped_expr)
    if isinstance(expr, EvalOnceExpr):
        if expr.need_decl():
            return True
        return is_type_obvious(expr.wrapped_expr)
    return False


def simplify_condition(expr: Expression) -> Expression:
    """
    Simplify a boolean expression.

    This function may produce wrong results while code is being generated,
    since at that point we don't know the final status of EvalOnceExpr's.
    """
    if isinstance(expr, EvalOnceExpr) and expr.num_usages <= 1:
        return simplify_condition(expr.wrapped_expr)
    if isinstance(expr, BinaryOp):
        left = simplify_condition(expr.left)
        right = simplify_condition(expr.right)
        if isinstance(left, BinaryOp) and left.is_boolean() and right == Literal(0):
            if expr.op == "==":
                return simplify_condition(left.negated())
            if expr.op == "!=":
                return left
        return BinaryOp(left=left, op=expr.op, right=right, type=expr.type)
    return expr


def balanced_parentheses(string: str) -> bool:
    """
    Check if parentheses in a string are balanced, ignoring any non-parenthesis
    characters. E.g. true for "(x())yz", false for ")(" or "(".
    """
    bal = 0
    for c in string:
        if c == "(":
            bal += 1
        elif c == ")":
            if bal == 0:
                return False
            bal -= 1
    return bal == 0


def stringify_expr(expr: Expression) -> str:
    """
    Stringify an expression, stripping unnecessary parentheses around it.
    """
    ret = str(expr)
    if ret.startswith("(") and balanced_parentheses(ret[1:-1]):
        return ret[1:-1]
    return ret


def mark_used(expr: Expression) -> None:
    if isinstance(expr, (PhiExpr, EvalOnceExpr, ForceVarExpr, Cast)):
        expr.use()
    if not isinstance(expr, (EvalOnceExpr, ForceVarExpr)):
        for sub_expr in expr.dependencies():
            mark_used(sub_expr)


def uses_expr(expr: Expression, sub_expr: Expression) -> bool:
    if expr == sub_expr:
        return True
    for e in expr.dependencies():
        if uses_expr(e, sub_expr):
            return True
    return False


def unwrap(expr: Expression) -> Expression:
    """
    Unwrap EvalOnceExpr's and ForceVarExpr's, stopping at variable boundaries.

    This function may produce wrong results while code is being generated,
    since at that point we don't know the final status of EvalOnceExpr's.
    """
    if isinstance(expr, ForceVarExpr):
        return unwrap(expr.wrapped_expr)
    if isinstance(expr, EvalOnceExpr) and not expr.need_decl():
        return unwrap(expr.wrapped_expr)
    return expr


def unwrap_deep(expr: Expression) -> Expression:
    """
    Unwrap EvalOnceExpr's and ForceVarExpr's, even past variable boundaries.

    This should generally only be used for deep equality checks.
    """
    if isinstance(expr, (EvalOnceExpr, ForceVarExpr)):
        return unwrap_deep(expr.wrapped_expr)
    return expr


def literal_expr(arg: Argument, stack_info: StackInfo) -> Expression:
    if isinstance(arg, AsmGlobalSymbol):
        return stack_info.global_symbol(arg)
    if isinstance(arg, AsmLiteral):
        return Literal(arg.value)
    assert isinstance(arg, BinOp), f"argument {arg} must be a literal"
    lhs = literal_expr(arg.lhs, stack_info)
    rhs = literal_expr(arg.rhs, stack_info)
    return BinaryOp.int(left=lhs, op=arg.op, right=rhs)


def fn_op(fn_name: str, args: List[Expression], type: Type) -> FuncCall:
    return FuncCall(
        function=GlobalSymbol(symbol_name=fn_name, type=Type.any()),
        args=args,
        type=type,
    )


def load_upper(args: InstrArgs) -> Expression:
    if not isinstance(args.raw_args[1], Macro):
        assert not isinstance(
            args.raw_args[1], Literal
        ), "normalize_instruction should convert lui <literal> to li"
        raise DecompFailure("lui argument must be a literal or %hi macro")
    return args.hi_imm(1)


def handle_ori(args: InstrArgs) -> Expression:
    imm = args.imm(2)
    r = args.reg(1)
    if isinstance(r, Literal) and isinstance(imm, Literal):
        return Literal(value=(r.value | imm.value))
    # Regular bitwise OR.
    return BinaryOp.int(left=r, op="|", right=imm)


def handle_addi(args: InstrArgs) -> Expression:
    stack_info = args.stack_info
    source_reg = args.reg_ref(1)
    source = args.reg(1)
    imm = args.imm(2)
    if imm == Literal(0):
        # addiu $reg1, $reg2, 0 is a move
        # (this happens when replacing %lo(...) by 0)
        return source
    elif stack_info.is_stack_reg(source_reg):
        # Adding to sp, i.e. passing an address.
        assert isinstance(imm, Literal)
        if stack_info.is_stack_reg(args.reg_ref(0)):
            # Changing sp. Just ignore that.
            return source
        # Keep track of all local variables that we take addresses of.
        var = stack_info.get_stack_var(imm.value, store=False)
        if isinstance(var, LocalVar):
            stack_info.add_local_var(var)
        return AddressOf(var)
    else:
        # Regular binary addition.
        return BinaryOp.intptr(left=source, op="+", right=imm)


def handle_load(args: InstrArgs, type: Type) -> Expression:
    # For now, make the cast silent so that output doesn't become cluttered.
    # Though really, it would be great to expose the load types somehow...
    expr = deref(args.memory_ref(1), args.regs, args.stack_info)
    # (mypy bug...)
    return typing.cast(Expression, as_type(expr, type, silent=True))


def make_store(args: InstrArgs, type: Type) -> Optional[StoreStmt]:
    stack_info = args.stack_info
    source_reg = args.reg_ref(0)
    source_val = args.reg(0)
    source_raw = args.regs.get_raw(source_reg)
    target = args.memory_ref(1)
    # if source_reg in (SAVED_REGS + ARGUMENT_REGS)
    if (
        source_raw is not None
        and stack_info.should_save(source_raw)
        and isinstance(target, AddressMode)
        and stack_info.is_stack_reg(target.rhs)
    ):
        # Elide register preserval. TODO: This is wrong when arguments are
        # stored to the stack, onto other variables than their default stack
        # spilling locations... In that case it hides assignments.
        return None
    dest = deref(target, args.regs, stack_info, store=True)
    dest.type.unify(type)
    return StoreStmt(source=as_type(source_val, type, silent=False), dest=dest)


def parse_f32_imm(num: int) -> float:
    rep = f"{num:032b}"  # zero-padded binary representation of num
    sign = [1, -1][int(rep[0], 2)]
    expo = int(rep[1:9], 2)
    frac = int(rep[9:], 2)
    if expo == 0:
        return float(sign * (2 ** (1 - 127)) * (frac / (2 ** 23)))
    return float(sign * (2 ** (expo - 127)) * (frac / (2 ** 23) + 1))


def parse_f64_imm(num: int) -> float:
    rep = f"{num:064b}"  # zero-padded binary representation of num
    sign = [1, -1][int(rep[0], 2)]
    expo = int(rep[1:12], 2)
    frac = int(rep[12:], 2)
    if expo == 0:
        return float(sign * (2 ** (1 - 1023)) * (frac / (2 ** 52)))
    return float(sign * (2 ** (expo - 1023)) * (frac / (2 ** 52) + 1))


def fold_mul_chains(expr: Expression) -> Expression:
    def fold(expr: Expression, toplevel: bool) -> Tuple[Expression, int]:
        if isinstance(expr, BinaryOp):
            lbase, lnum = fold(expr.left, False)
            rbase, rnum = fold(expr.right, False)
            if expr.op == "<<" and isinstance(expr.right, Literal):
                # Left-shifts by small numbers are easier to understand if
                # written as multiplications (they compile to the same thing).
                if toplevel and lnum == 1 and not (1 <= expr.right.value <= 4):
                    return (expr, 1)
                return (lbase, lnum << expr.right.value)
            if expr.op == "*" and isinstance(expr.right, Literal):
                return (lbase, lnum * expr.right.value)
            if expr.op == "+" and lbase == rbase:
                return (lbase, lnum + rnum)
            if expr.op == "-" and lbase == rbase:
                return (lbase, lnum - rnum)
        if isinstance(expr, UnaryOp) and not toplevel:
            base, num = fold(expr.expr, False)
            return (base, -num)
        if isinstance(expr, EvalOnceExpr):
            base, num = fold(expr.wrapped_expr, False)
            if num != 1 and is_repeatable_expression(base):
                return (base, num)
        return (expr, 1)

    base, num = fold(expr, True)
    if num == 1:
        return expr
    return BinaryOp.int(left=base, op="*", right=Literal(num))


def strip_macros(arg: Argument) -> Argument:
    """Replace %lo(...) by 0, and assert that there are no %hi(...). We assume
    that %hi's only ever occur in lui, where we expand them to an entire value,
    and not just the upper part. This ought to preserve semantics in all
    reasonable cases."""
    if isinstance(arg, Macro):
        assert arg.macro_name == "lo"
        return AsmLiteral(0)
    elif isinstance(arg, AsmAddressMode) and isinstance(arg.lhs, Macro):
        assert arg.lhs.macro_name == "lo"
        return AsmAddressMode(lhs=None, rhs=arg.rhs)
    else:
        return arg


@attr.s
class AbiStackSlot:
    offset: int = attr.ib()
    reg: Optional[Register] = attr.ib()
    name: Optional[str] = attr.ib()
    type: Type = attr.ib()


def function_abi(
    fn: CFunction, typemap: TypeMap, *, for_call: bool
) -> Tuple[List[AbiStackSlot], List[Register]]:
    """Compute stack positions/registers used by a function according to the o32 ABI,
    based on C type information. Additionally computes a list of registers that might
    contain arguments, if the function is a varargs function. (Additional varargs
    arguments may be passed on the stack; we could compute the offset at which that
    would start but right now don't care -- we just slurp up everything.)"""
    assert fn.params is not None, "checked by caller"
    offset = 0
    only_floats = True
    slots: List[AbiStackSlot] = []
    possible: List[Register] = []
    if fn.ret_type is not None and is_struct_type(fn.ret_type, typemap):
        # The ABI for struct returns is to pass a pointer to where it should be written
        # as the first argument.
        slots.append(
            AbiStackSlot(
                offset=0, reg=Register("a0"), name="__return__", type=Type.ptr()
            )
        )
        offset = 4
        only_floats = False

    for ind, param in enumerate(fn.params):
        size, align = function_arg_size_align(param.type, typemap)
        size = max(size, 4)
        primitive_list = get_primitive_list(param.type, typemap)
        only_floats = only_floats and (primitive_list in [["float"], ["double"]])
        offset = (offset + align - 1) & -align
        name = param.name
        if ind < 2 and only_floats:
            reg = Register("f12" if ind == 0 else "f14")
            is_double = primitive_list == ["double"]
            type = Type.f64() if is_double else Type.f32()
            slots.append(AbiStackSlot(offset=offset, reg=reg, name=name, type=type))
            if is_double and not for_call:
                name2 = f"{name}_lo" if name else None
                reg2 = Register("f13" if ind == 0 else "f15")
                slots.append(
                    AbiStackSlot(
                        offset=offset + 4, reg=reg2, name=name2, type=Type.any()
                    )
                )
        else:
            for i in range(offset // 4, min((offset + size) // 4, 4)):
                unk_offset = 4 * i - offset
                name2 = f"{name}_unk{unk_offset:X}" if name and unk_offset else None
                reg2 = Register(f"a{i}")
                type2 = type_from_ctype(param.type, typemap)
                slots.append(
                    AbiStackSlot(offset=4 * i, reg=reg2, name=name2, type=type2)
                )
        offset += size

    if fn.is_variadic:
        for i in range(offset // 4, 4):
            possible.append(Register(f"a{i}"))

    return slots, possible


InstrSet = Set[str]
InstrMap = Dict[str, Callable[[InstrArgs], Expression]]
CmpInstrMap = Dict[str, Callable[[InstrArgs], BinaryOp]]
StoreInstrMap = Dict[str, Callable[[InstrArgs], Optional[StoreStmt]]]
MaybeInstrMap = Dict[str, Callable[[InstrArgs], Optional[Expression]]]
PairInstrMap = Dict[
    str, Callable[[InstrArgs], Tuple[Optional[Expression], Optional[Expression]]]
]

CASES_IGNORE: InstrSet = {
    # Ignore FCSR sets; they are leftovers from float->unsigned conversions.
    # FCSR gets are as well, but it's fine to read ERROR for those.
    "ctc1",
    "nop",
    "b",
}
CASES_STORE: StoreInstrMap = {
    # Storage instructions
    "sb": lambda a: make_store(a, type=Type.of_size(8)),
    "sh": lambda a: make_store(a, type=Type.of_size(16)),
    "sw": lambda a: make_store(a, type=Type.of_size(32)),
    # Floating point storage/conversion
    "swc1": lambda a: make_store(a, type=Type.f32()),
    "sdc1": lambda a: make_store(a, type=Type.f64()),
}
CASES_BRANCHES: CmpInstrMap = {
    # Branch instructions/pseudoinstructions
    "beq": lambda a: BinaryOp.icmp(a.reg(0), "==", a.reg(1)),
    "bne": lambda a: BinaryOp.icmp(a.reg(0), "!=", a.reg(1)),
    "beqz": lambda a: BinaryOp.icmp(a.reg(0), "==", Literal(0)),
    "bnez": lambda a: BinaryOp.icmp(a.reg(0), "!=", Literal(0)),
    "blez": lambda a: BinaryOp.icmp(a.reg(0), "<=", Literal(0)),
    "bgtz": lambda a: BinaryOp.icmp(a.reg(0), ">", Literal(0)),
    "bltz": lambda a: BinaryOp.icmp(a.reg(0), "<", Literal(0)),
    "bgez": lambda a: BinaryOp.icmp(a.reg(0), ">=", Literal(0)),
}
CASES_FLOAT_BRANCHES: InstrSet = {
    # Floating-point branch instructions
    "bc1t",
    "bc1f",
}
CASES_JUMPS: InstrSet = {
    # Unconditional jump
    "jr"
}
CASES_FN_CALL: InstrSet = {
    # Function call
    "jal",
    "jalr",
}
CASES_FLOAT_COMP: CmpInstrMap = {
    # Floating point comparisons
    "c.eq.s": lambda a: BinaryOp.fcmp(a.reg(0), "==", a.reg(1)),
    "c.le.s": lambda a: BinaryOp.fcmp(a.reg(0), "<=", a.reg(1)),
    "c.lt.s": lambda a: BinaryOp.fcmp(a.reg(0), "<", a.reg(1)),
    "c.eq.d": lambda a: BinaryOp.dcmp(a.dreg(0), "==", a.dreg(1)),
    "c.le.d": lambda a: BinaryOp.dcmp(a.dreg(0), "<=", a.dreg(1)),
    "c.lt.d": lambda a: BinaryOp.dcmp(a.dreg(0), "<", a.dreg(1)),
}
CASES_HI_LO: PairInstrMap = {
    # Div and mul output two results, to LO/HI registers. (Format: (hi, lo))
    "div": lambda a: (
        BinaryOp.s32(a.reg(0), "%", a.reg(1)),
        BinaryOp.s32(a.reg(0), "/", a.reg(1)),
    ),
    "divu": lambda a: (
        BinaryOp.u32(a.reg(0), "%", a.reg(1)),
        BinaryOp.u32(a.reg(0), "/", a.reg(1)),
    ),
    # The high part of multiplication cannot be directly represented in C
    "multu": lambda a: (None, BinaryOp.int(a.reg(0), "*", a.reg(1))),
}
CASES_SOURCE_FIRST: InstrMap = {
    # Floating point moving instruction
    "mtc1": lambda a: a.reg(0)
}
CASES_DESTINATION_FIRST: InstrMap = {
    # Flag-setting instructions
    "slt": lambda a: BinaryOp.icmp(a.reg(1), "<", a.reg(2)),
    "slti": lambda a: BinaryOp.icmp(a.reg(1), "<", a.imm(2)),
    "sltu": lambda a: BinaryOp.ucmp(a.reg(1), "<", a.reg(2)),
    "sltiu": lambda a: BinaryOp.ucmp(a.reg(1), "<", a.imm(2)),
    # Integer arithmetic
    "addi": lambda a: handle_addi(a),
    "addiu": lambda a: handle_addi(a),
    "addu": lambda a: fold_mul_chains(BinaryOp.intptr(a.reg(1), "+", a.reg(2))),
    "subu": lambda a: fold_mul_chains(BinaryOp.intptr(a.reg(1), "-", a.reg(2))),
    "negu": lambda a: fold_mul_chains(
        UnaryOp(op="-", expr=as_s32(a.reg(1)), type=Type.s32())
    ),
    # Hi/lo register uses (used after division/multiplication)
    "mfhi": lambda a: a.regs[Register("hi")],
    "mflo": lambda a: a.regs[Register("lo")],
    # Floating point arithmetic
    "add.s": lambda a: BinaryOp.f32(a.reg(1), "+", a.reg(2)),
    "sub.s": lambda a: BinaryOp.f32(a.reg(1), "-", a.reg(2)),
    "neg.s": lambda a: UnaryOp("-", as_f32(a.reg(1)), type=Type.f32()),
    "abs.s": lambda a: fn_op("fabsf", [as_f32(a.reg(1))], Type.f32()),
    "sqrt.s": lambda a: fn_op("sqrtf", [as_f32(a.reg(1))], Type.f32()),
    "div.s": lambda a: BinaryOp.f32(a.reg(1), "/", a.reg(2)),
    "mul.s": lambda a: BinaryOp.f32(a.reg(1), "*", a.reg(2)),
    # Double-precision arithmetic
    "add.d": lambda a: BinaryOp.f64(a.dreg(1), "+", a.dreg(2)),
    "sub.d": lambda a: BinaryOp.f64(a.dreg(1), "-", a.dreg(2)),
    "neg.d": lambda a: UnaryOp("-", as_f64(a.dreg(1)), type=Type.f64()),
    "abs.d": lambda a: fn_op("fabs", [as_f64(a.dreg(1))], Type.f64()),
    "sqrt.d": lambda a: fn_op("sqrt", [as_f64(a.dreg(1))], Type.f64()),
    "div.d": lambda a: BinaryOp.f64(a.dreg(1), "/", a.dreg(2)),
    "mul.d": lambda a: BinaryOp.f64(a.dreg(1), "*", a.dreg(2)),
    # Floating point conversions
    "cvt.d.s": lambda a: Cast(expr=as_f32(a.reg(1)), type=Type.f64()),
    "cvt.d.w": lambda a: Cast(expr=as_intish(a.reg(1)), type=Type.f64()),
    "cvt.s.d": lambda a: Cast(expr=as_f64(a.dreg(1)), type=Type.f32()),
    "cvt.s.u": lambda a: Cast(expr=as_u32(a.reg(1)), type=Type.f32()),
    "cvt.s.w": lambda a: Cast(expr=as_intish(a.reg(1)), type=Type.f32()),
    "cvt.w.d": lambda a: Cast(expr=as_f64(a.dreg(1)), type=Type.s32()),
    "cvt.w.s": lambda a: Cast(expr=as_f32(a.reg(1)), type=Type.s32()),
    "cvt.u.d": lambda a: Cast(expr=as_f64(a.dreg(1)), type=Type.u32()),
    "cvt.u.s": lambda a: Cast(expr=as_f32(a.reg(1)), type=Type.u32()),
    "trunc.w.s": lambda a: Cast(expr=as_f32(a.reg(1)), type=Type.s32()),
    "trunc.w.d": lambda a: Cast(expr=as_f64(a.dreg(1)), type=Type.s32()),
    # Bit arithmetic
    "ori": lambda a: handle_ori(a),
    "and": lambda a: BinaryOp.int(left=a.reg(1), op="&", right=a.reg(2)),
    "or": lambda a: BinaryOp.int(left=a.reg(1), op="|", right=a.reg(2)),
    "not": lambda a: UnaryOp("~", a.reg(1), type=Type.intish()),
    "nor": lambda a: UnaryOp(
        "~", BinaryOp.int(left=a.reg(1), op="|", right=a.reg(2)), type=Type.intish()
    ),
    "xor": lambda a: BinaryOp.int(left=a.reg(1), op="^", right=a.reg(2)),
    "andi": lambda a: BinaryOp.int(left=a.reg(1), op="&", right=a.imm(2)),
    "xori": lambda a: BinaryOp.int(left=a.reg(1), op="^", right=a.imm(2)),
    "sll": lambda a: fold_mul_chains(
        BinaryOp.int(left=a.reg(1), op="<<", right=a.imm(2))
    ),
    "sllv": lambda a: BinaryOp.int(left=a.reg(1), op="<<", right=a.reg(2)),
    "srl": lambda a: BinaryOp(
        left=as_u32(a.reg(1)), op=">>", right=as_intish(a.imm(2)), type=Type.u32()
    ),
    "srlv": lambda a: BinaryOp(
        left=as_u32(a.reg(1)), op=">>", right=as_intish(a.reg(2)), type=Type.u32()
    ),
    "sra": lambda a: BinaryOp(
        left=as_s32(a.reg(1)), op=">>", right=as_intish(a.imm(2)), type=Type.s32()
    ),
    "srav": lambda a: BinaryOp(
        left=as_s32(a.reg(1)), op=">>", right=as_intish(a.reg(2)), type=Type.s32()
    ),
    # Move pseudoinstruction
    "move": lambda a: a.reg(1),
    # Floating point moving instructions
    "mfc1": lambda a: a.reg(1),
    "mov.s": lambda a: a.reg(1),
    # (I don't know why this typing.cast is needed... mypy bug?)
    "mov.d": lambda a: typing.cast(Expression, as_f64(a.dreg(1))),
    # FCSR get
    "cfc1": lambda a: ErrorExpr("cfc1"),
    # Immediates
    "li": lambda a: a.imm(1),
    "lui": lambda a: load_upper(a),
    # Loading instructions
    "lb": lambda a: handle_load(a, type=Type.s8()),
    "lbu": lambda a: handle_load(a, type=Type.u8()),
    "lh": lambda a: handle_load(a, type=Type.s16()),
    "lhu": lambda a: handle_load(a, type=Type.u16()),
    "lw": lambda a: handle_load(a, type=Type.intptr()),
    "lwu": lambda a: handle_load(a, type=Type.u32()),
    "lwc1": lambda a: handle_load(a, type=Type.f32()),
    "ldc1": lambda a: handle_load(a, type=Type.f64()),
}


def output_regs_for_instr(instr: Instruction) -> List[Register]:
    def reg_at(index: int) -> List[Register]:
        reg = instr.args[index]
        assert isinstance(reg, Register)
        ret = [reg]
        if reg.register_name in ["f0", "v0"]:
            ret.append(Register("return"))
        return ret

    mnemonic = instr.mnemonic
    if (
        mnemonic in CASES_JUMPS
        or mnemonic in CASES_STORE
        or mnemonic in CASES_BRANCHES
        or mnemonic in CASES_FLOAT_BRANCHES
        or mnemonic in CASES_IGNORE
    ):
        return []
    if mnemonic in CASES_FN_CALL:
        return list(map(Register, ["return", "f0", "v0", "v1"]))
    if mnemonic in CASES_SOURCE_FIRST:
        return reg_at(1)
    if mnemonic in CASES_DESTINATION_FIRST:
        return reg_at(0)
    if mnemonic in CASES_FLOAT_COMP:
        return [Register("condition_bit")]
    if mnemonic in CASES_HI_LO:
        return [Register("hi"), Register("lo")]
    if instr.args and isinstance(instr.args[0], Register):
        return reg_at(0)
    return []


def regs_clobbered_until_dominator(node: Node) -> Set[Register]:
    if node.immediate_dominator is None:
        return set()
    seen = set([node.immediate_dominator])
    stack = node.parents[:]
    clobbered = set()
    while stack:
        n = stack.pop()
        if n in seen:
            continue
        seen.add(n)
        for instr in n.block.instructions:
            with current_instr(instr):
                clobbered.update(output_regs_for_instr(instr))
                if instr.mnemonic in CASES_FN_CALL:
                    clobbered.update(TEMP_REGS)
        stack.extend(n.parents)
    return clobbered


def reg_always_set(node: Node, reg: Register, dom_set: bool) -> bool:
    if node.immediate_dominator is None:
        return False
    seen = set([node.immediate_dominator])
    stack = node.parents[:]
    while stack:
        n = stack.pop()
        if n == node.immediate_dominator and not dom_set:
            return False
        if n in seen:
            continue
        seen.add(n)
        clobbered: Optional[bool] = None
        for instr in n.block.instructions:
            with current_instr(instr):
                if instr.mnemonic in CASES_FN_CALL and reg in TEMP_REGS:
                    clobbered = True
                if reg in output_regs_for_instr(instr):
                    clobbered = False
        if clobbered == True:
            return False
        if clobbered is None:
            stack.extend(n.parents)
    return True


def assign_phis(used_phis: List[PhiExpr], stack_info: StackInfo) -> None:
    i = 0
    # Iterate over used phis until there are no more remaining. New ones may
    # appear during iteration, hence the while loop.
    while i < len(used_phis):
        phi = used_phis[i]
        assert phi.num_usages > 0
        assert len(phi.node.parents) >= 2
        exprs = []
        for node in phi.node.parents:
            block_info = node.block.block_info
            assert isinstance(block_info, BlockInfo)
            exprs.append(block_info.final_register_states[phi.reg])

        if all(unwrap_deep(e) == unwrap_deep(exprs[0]) for e in exprs[1:]):
            # All the phis have the same value (e.g. because we recomputed an
            # expression after a store, or restored a register after a function
            # call). Just use that value instead of introducing a phi node.
            phi.replacement_expr = as_type(exprs[0], phi.type, silent=True)
            for _ in range(phi.num_usages):
                mark_used(exprs[0])
        else:
            for node in phi.node.parents:
                block_info = node.block.block_info
                assert isinstance(block_info, BlockInfo)
                expr = block_info.final_register_states[phi.reg]
                if isinstance(expr, PhiExpr):
                    # Explicitly mark how the expression is used if it's a phi,
                    # so we can propagate phi sets (to get rid of temporaries).
                    expr.use(from_phi=phi)
                else:
                    mark_used(expr)
                typed_expr = as_type(expr, phi.type, silent=True)
                block_info.to_write.append(SetPhiStmt(phi, typed_expr))
        i += 1

    name_counter: Dict[Register, int] = {}
    for phi in used_phis:
        if not phi.replacement_expr and phi.propagates_to() == phi:
            counter = name_counter.get(phi.reg, 0) + 1
            name_counter[phi.reg] = counter
            prefix = f"phi_{phi.reg.register_name}"
            phi.name = f"{prefix}_{counter}" if counter > 1 else prefix
            stack_info.phi_vars.append(phi)


<<<<<<< HEAD
def translate_node_body(
    node: Node, regs: RegInfo, stack_info: StackInfo, typemap: Optional[TypeMap]
) -> BlockInfo:
=======
def compute_has_custom_return(nodes: List[Node]) -> None:
    """Propagate the "has_custom_return" property using fixed-point iteration."""
    changed = True
    while changed:
        changed = False
        for n in nodes:
            block_info = n.block.block_info
            assert isinstance(block_info, BlockInfo)
            if block_info.has_custom_return or block_info.has_function_call:
                continue
            for p in n.parents:
                block_info2 = p.block.block_info
                assert isinstance(block_info2, BlockInfo)
                if block_info2.has_custom_return:
                    block_info.has_custom_return = True
                    changed = True


def translate_node_body(node: Node, regs: RegInfo, stack_info: StackInfo) -> BlockInfo:
>>>>>>> 34763ff0
    """
    Given a node and current register contents, return a BlockInfo containing
    the translated AST for that node.
    """

    to_write: List[Union[Statement]] = []
    local_var_writes: Dict[LocalVar, Tuple[Register, Expression]] = {}
    subroutine_args: List[Tuple[Expression, SubroutineArg]] = []
    branch_condition: Optional[Condition] = None
    switch_value: Optional[Expression] = None
    has_custom_return: bool = False
    has_function_call: bool = False

    def eval_once(
        expr: Expression,
        *,
        always_emit: bool,
        trivial: bool,
        prefix: str = "",
        reuse_var: Optional[Var] = None,
    ) -> EvalOnceExpr:
        if always_emit:
            # (otherwise this will be marked used once num_usages reaches 1)
            mark_used(expr)
        assert reuse_var or prefix
        var = reuse_var or Var(stack_info, "temp_" + prefix)
        expr = EvalOnceExpr(
            wrapped_expr=expr,
            always_emit=always_emit,
            trivial=trivial,
            var=var,
            type=expr.type,
        )
        var.num_usages += 1
        stmt = EvalOnceStmt(expr)
        to_write.append(stmt)
        stack_info.temp_vars.append(stmt)
        return expr

    def prevent_later_uses(sub_expr: Expression) -> None:
        for r in regs.contents.keys():
            e = regs.get_raw(r)
            assert e is not None
            if not isinstance(e, ForceVarExpr) and uses_expr(e, sub_expr):
                # Mark the register as "if used, emit the expression's once
                # var". I think we should always have a once var at this point,
                # but if we don't, create one.
                # Exception: unused PassedInArg, which can pass the uses_expr
                # test simply based on having the same variable name.
                if not isinstance(e, EvalOnceExpr):
                    if isinstance(e, PassedInArg) and not e.copied:
                        continue
                    e = eval_once(
                        e, always_emit=False, trivial=False, prefix=r.register_name
                    )
                regs[r] = ForceVarExpr(e, type=e.type)

    def set_reg_maybe_return(reg: Register, expr: Expression) -> None:
        nonlocal has_custom_return
        regs[reg] = expr
        if reg.register_name in ["f0", "v0"]:
            regs[Register("return")] = expr
            has_custom_return = True

    def set_reg(reg: Register, expr: Optional[Expression]) -> None:
        if expr is None:
            if reg in regs:
                del regs[reg]
            return

        if isinstance(expr, LocalVar) and expr in local_var_writes:
            # Elide register restores (only for the same register for now, to
            # be conversative).
            orig_reg, orig_expr = local_var_writes[expr]
            if orig_reg == reg:
                expr = orig_expr
        if not isinstance(expr, Literal):
            expr = eval_once(
                expr,
                always_emit=False,
                trivial=is_repeatable_expression(expr),
                prefix=reg.register_name,
            )
        if reg == Register("zero"):
            # Emit the expression as is. It's probably a volatile load.
            mark_used(expr)
            to_write.append(ExprStmt(expr))
        else:
            set_reg_maybe_return(reg, expr)

    def overwrite_reg(reg: Register, expr: Expression) -> None:
        prev = regs.get_raw(reg)
        if isinstance(prev, ForceVarExpr):
            prev = prev.wrapped_expr
        if (
            not isinstance(prev, EvalOnceExpr)
            or isinstance(expr, Literal)
            or reg == Register("sp")
            or not prev.type.unify(expr.type)
        ):
            set_reg(reg, expr)
        else:
            # TODO: This is a bit heavy-handed: we're preventing later uses
            # even though we are not sure whether we will actually emit the
            # overwrite. Doing this properly is hard, however -- it would
            # involve tracking "time" for uses, and sometimes moving timestamps
            # backwards when EvalOnceExpr's get emitted as vars.
            prevent_later_uses(prev)
            set_reg_maybe_return(
                reg,
                eval_once(
                    expr,
                    always_emit=False,
                    trivial=is_repeatable_expression(expr),
                    reuse_var=prev.var,
                ),
            )

    def process_instr(instr: Instruction) -> None:
        nonlocal branch_condition, switch_value

        mnemonic = instr.mnemonic
        args = InstrArgs(instr.args, regs, stack_info)

        # Figure out what code to generate!
        if mnemonic in CASES_IGNORE:
            pass

        elif mnemonic in CASES_STORE:
            # Store a value in a permanent place.
            to_store = CASES_STORE[mnemonic](args)
            if to_store is not None and isinstance(to_store.dest, SubroutineArg):
                # About to call a subroutine with this argument. Skip arguments for the
                # first four stack slots; they are also passed in registers.
                if to_store.dest.value >= 0x10:
                    subroutine_args.append((to_store.source, to_store.dest))
            elif to_store is not None:
                if isinstance(to_store.dest, LocalVar):
                    stack_info.add_local_var(to_store.dest)
                    assert isinstance(to_store.source, Cast)
                    assert to_store.source.reinterpret
                    local_var_writes[to_store.dest] = (
                        args.reg_ref(0),
                        to_store.source.expr,
                    )
                # Emit a write. This includes four steps:
                # - mark the expression as used (since writes are always emitted)
                # - mark the dest used (if it's a struct access it needs to be
                # evaluated, though ideally we would not mark the top-level expression
                # used; it may cause early emissions that shouldn't happen)
                # - mark other usages of the dest as "emit before this point if used".
                # - emit the actual write.
                #
                # Note that the prevent_later_uses step happens after mark_used, since
                # the stored expression is allowed to reference its destination var,
                # but before the write is written, since prevent_later_uses might emit
                # writes of its own that should go before this write. In practice that
                # probably never occurs -- all relevant register contents should be
                # EvalOnceExpr's that can be emitted at their point of creation, but
                # I'm not 100% certain that that's always the case and will remain so.
                mark_used(to_store.source)
                mark_used(to_store.dest)
                prevent_later_uses(to_store.dest)
                to_write.append(to_store)

        elif mnemonic in CASES_SOURCE_FIRST:
            # Just 'mtc1'. It's reversed, so we have to specially handle it.
            set_reg(args.reg_ref(1), CASES_SOURCE_FIRST[mnemonic](args))

        elif mnemonic in CASES_BRANCHES:
            assert branch_condition is None
            branch_condition = CASES_BRANCHES[mnemonic](args)

        elif mnemonic in CASES_FLOAT_BRANCHES:
            assert branch_condition is None
            cond_bit = regs[Register("condition_bit")]
            assert isinstance(cond_bit, BinaryOp)
            if mnemonic == "bc1t":
                branch_condition = cond_bit
            elif mnemonic == "bc1f":
                branch_condition = cond_bit.negated()

        elif mnemonic in CASES_JUMPS:
            assert mnemonic == "jr"
            if args.reg_ref(0) == Register("ra"):
                # Return from the function.
                assert isinstance(node, ReturnNode)
            else:
                # Switch jump.
                assert isinstance(node, SwitchNode)
                switch_value = args.reg(0)

        elif mnemonic in CASES_FN_CALL:
            if mnemonic == "jal":
                fn_target = args.imm(0)
                if isinstance(fn_target, AddressOf):
                    fn_target = fn_target.expr
                    assert isinstance(fn_target, GlobalSymbol)
                else:
                    assert isinstance(fn_target, Literal)
                    fn_target = as_ptr(fn_target)
            else:
                assert mnemonic == "jalr"
                if args.count() == 1:
                    fn_target = as_ptr(args.reg(0))
                else:
                    assert args.count() == 2
                    if args.reg_ref(0) != Register("ra"):
                        raise DecompFailure(
                            "Two-argument form of jalr is not supported."
                        )
                    fn_target = as_ptr(args.reg(1))

            # At most one of $f12 and $a0 may be passed, and at most one of
            # $f14 and $a1. We could try to figure out which ones, and cap
            # the function call at the point where a register is empty, but
            # for now we'll leave that for manual fixup.
            func_args: List[Expression] = []
            if (
                typemap
                and isinstance(fn_target, GlobalSymbol)
                and fn_target.symbol_name in typemap.functions
                and typemap.functions[fn_target.symbol_name].params is not None
            ):
                c_fn = typemap.functions[fn_target.symbol_name]
                abi_slots, possible_regs = function_abi(c_fn, typemap, for_call=True)
                for slot in abi_slots:
                    if slot.reg:
                        func_args.append(regs[slot.reg])
            else:
                possible_regs = list(
                    map(Register, ["f12", "f14", "a0", "a1", "a2", "a3"])
                )

            for register in possible_regs:
                # The latter check verifies that the register is not just
                # meant for us. This might give false positives for the
                # first function call if an argument passed in the same
                # position as we received it, but that's impossible to do
                # anything about without access to function signatures.
                expr = regs.get_raw(register)
                if expr is not None and (
                    not isinstance(expr, PassedInArg) or expr.copied
                ):
                    func_args.append(expr)

            # Add the arguments after a3.
            subroutine_args.sort(key=lambda a: a[1].value)
            for arg in subroutine_args:
                func_args.append(arg[0])

            # Reset subroutine_args, for the next potential function call.
            subroutine_args.clear()

            call: Expression = FuncCall(fn_target, func_args, Type.any())
            call = eval_once(call, always_emit=True, trivial=False, prefix="ret")
            # Clear out caller-save registers, for clarity and to ensure
            # that argument regs don't get passed into the next function.
            regs.clear_caller_save_regs()

            # We may not know what this function's return registers are --
            # $f0, $v0 or ($v0,$v1) or $f0 -- but we don't really care,
            # it's fine to be liberal here and put the return value in all
            # of them. (It's not perfect for u64's, but that's rare anyway.)
            regs[Register("f0")] = Cast(
                expr=call, reinterpret=True, silent=True, type=Type.f32()
            )
            regs[Register("v0")] = Cast(
                expr=call, reinterpret=True, silent=True, type=Type.intish()
            )
            regs[Register("v1")] = as_u32(
                Cast(expr=call, reinterpret=True, silent=False, type=Type.u64())
            )
            regs[Register("return")] = call
            has_custom_return = False
            has_function_call = True

        elif mnemonic in CASES_FLOAT_COMP:
            expr = CASES_FLOAT_COMP[mnemonic](args)
            assert expr is not None
            regs[Register("condition_bit")] = expr

        elif mnemonic in CASES_HI_LO:
            hi, lo = CASES_HI_LO[mnemonic](args)
            set_reg(Register("hi"), hi)
            set_reg(Register("lo"), lo)

        elif mnemonic in CASES_DESTINATION_FIRST:
            target = args.reg_ref(0)
            val = CASES_DESTINATION_FIRST[mnemonic](args)
            if target in args.raw_args[1:]:
                # IRIX tends to keep variables within single registers. Thus,
                # if source = target, overwrite that variable instead of
                # creating a new one.
                overwrite_reg(target, val)
            else:
                set_reg(target, val)
            mn_parts = mnemonic.split(".")
            if (len(mn_parts) >= 2 and mn_parts[1] == "d") or mnemonic == "ldc1":
                set_reg(target.other_f64_reg(), SecondF64Half())

        else:
            expr = ErrorExpr(f"unknown instruction: {instr}")
            if args.count() >= 1 and isinstance(args.raw_args[0], Register):
                reg = args.reg_ref(0)
                expr = eval_once(
                    expr, always_emit=True, trivial=False, prefix=reg.register_name
                )
                if reg != Register("zero"):
                    set_reg_maybe_return(reg, expr)
            else:
                to_write.append(ExprStmt(expr))

    for instr in node.block.instructions:
        with current_instr(instr):
            process_instr(instr)

    if branch_condition is not None:
        mark_used(branch_condition)
    if switch_value is not None:
        mark_used(switch_value)
    return_value: Optional[Expression] = None
    if isinstance(node, ReturnNode):
        return_value = regs.get_raw(Register("return"))
    return BlockInfo(
        to_write,
        return_value,
        switch_value,
        branch_condition,
        regs,
        has_custom_return=has_custom_return,
        has_function_call=has_function_call,
    )


def translate_graph_from_block(
    node: Node,
    regs: RegInfo,
    stack_info: StackInfo,
    used_phis: List[PhiExpr],
    return_blocks: List[BlockInfo],
    options: Options,
    typemap: Optional[TypeMap],
) -> None:
    """
    Given a FlowGraph node and a dictionary of register contents, give that node
    its appropriate BlockInfo (which contains the AST of its code).
    """

    if options.debug:
        print(f"\nNode in question: {node.block}")

    # Translate the given node and discover final register states.
    try:
        block_info = translate_node_body(node, regs, stack_info, typemap)
        if options.debug:
            print(block_info)
    except Exception as e:  # TODO: handle issues better
        if options.stop_on_error:
            raise e

        instr: Optional[Instruction] = None
        if isinstance(e, InstrProcessingFailure) and isinstance(e.__cause__, Exception):
            instr = e.instr
            e = e.__cause__

        if isinstance(e, DecompFailure):
            emsg = str(e)
            print(emsg)
        else:
            tb = e.__traceback__
            traceback.print_exception(None, e, tb)
            emsg = str(e) or traceback.format_tb(tb)[-1]
            emsg = emsg.strip().split("\n")[-1].strip()

        error_stmts: List[Statement] = [CommentStmt(f"Error: {emsg}")]
        if instr is not None:
            print(
                f"Error occurred while processing instruction: {instr}", file=sys.stderr
            )
            error_stmts.append(CommentStmt(f"At instruction: {instr}"))
        print(file=sys.stderr)
        block_info = BlockInfo(
            error_stmts,
            None,
            None,
            ErrorExpr(),
            regs,
            has_custom_return=False,
            has_function_call=False,
        )

    node.block.add_block_info(block_info)
    if isinstance(node, ReturnNode):
        return_blocks.append(block_info)

    # Translate everything dominated by this node, now that we know our own
    # final register state. This will eventually reach every node.
    for child in node.immediately_dominates:
        new_contents = regs.contents.copy()
        phi_regs = regs_clobbered_until_dominator(child)
        for reg in phi_regs:
            if reg_always_set(child, reg, (reg in regs)):
                new_contents[reg] = PhiExpr(
                    reg=reg, node=child, used_phis=used_phis, type=Type.any()
                )
            elif reg in new_contents:
                del new_contents[reg]
        new_regs = RegInfo(contents=new_contents, stack_info=stack_info)
        translate_graph_from_block(
            child, new_regs, stack_info, used_phis, return_blocks, options, typemap
        )


@attr.s
class FunctionInfo:
    stack_info: StackInfo = attr.ib()
    flow_graph: FlowGraph = attr.ib()


def translate_to_ast(
    function: Function, options: Options, rodata: Rodata, typemap: Optional[TypeMap]
) -> FunctionInfo:
    """
    Given a function, produce a FlowGraph that both contains control-flow
    information and has AST transformations for each block of code and
    branch condition.
    """
    # Initialize info about the function.
    flow_graph: FlowGraph = build_flowgraph(function, rodata)
    start_node = flow_graph.entry_node()
    stack_info = get_stack_info(function, start_node)

    initial_regs: Dict[Register, Expression] = {
        Register("sp"): GlobalSymbol("sp", type=Type.ptr()),
        Register("gp"): GlobalSymbol("GP", type=Type.ptr()),
        **{reg: stack_info.saved_reg_symbol(reg.register_name) for reg in SAVED_REGS},
    }

    c_fn: Optional[CFunction] = None
    known_params = False
    variadic = False
    if typemap and function.name in typemap.functions:
        c_fn = typemap.functions[function.name]
        if c_fn.is_variadic:
            stack_info.is_variadic = True
        if c_fn.params is not None:
            abi_slots, possible_regs = function_abi(c_fn, typemap, for_call=False)
            for slot in abi_slots:
                if slot.reg is not None:
                    initial_regs[slot.reg] = PassedInArg(
                        slot.offset, copied=False, type=slot.type
                    )
            for reg in possible_regs:
                offset = 4 * int(reg.register_name[1])
                initial_regs[reg] = PassedInArg(offset, copied=False, type=Type.any())
            known_params = True

    if not known_params:
        initial_regs.update(
            {
                Register("a0"): PassedInArg(0, copied=False, type=Type.intptr()),
                Register("a1"): PassedInArg(4, copied=False, type=Type.any()),
                Register("a2"): PassedInArg(8, copied=False, type=Type.any()),
                Register("a3"): PassedInArg(12, copied=False, type=Type.any()),
                Register("f12"): PassedInArg(0, copied=False, type=Type.f32()),
                Register("f14"): PassedInArg(4, copied=False, type=Type.f32()),
            }
        )

    if options.debug:
        print(stack_info)
        print("\nNow, we attempt to translate:")

    start_reg: RegInfo = RegInfo(contents=initial_regs, stack_info=stack_info)
    used_phis: List[PhiExpr] = []
    return_blocks: List[BlockInfo] = []
    translate_graph_from_block(
        start_node, start_reg, stack_info, used_phis, return_blocks, options, typemap
    )

    # We mark the function as having a return type if all return nodes have
    # return values, and not all those values are trivial (e.g. from function
    # calls). TODO: check that the values aren't read from for some other purpose.
    compute_has_custom_return(flow_graph.nodes)
    has_return = all(b.return_value is not None for b in return_blocks) and any(
        b.has_custom_return for b in return_blocks
    )

    if options.void:
        has_return = False
    elif c_fn is not None:
        if c_fn.ret_type is None:
            has_return = False
        else:
            has_return = True

    for b in return_blocks:
        if not has_return:
            b.return_value = None
        elif b.return_value is not None:
            mark_used(b.return_value)

    assign_phis(used_phis, stack_info)
    return FunctionInfo(stack_info, flow_graph)<|MERGE_RESOLUTION|>--- conflicted
+++ resolved
@@ -1740,11 +1740,6 @@
             stack_info.phi_vars.append(phi)
 
 
-<<<<<<< HEAD
-def translate_node_body(
-    node: Node, regs: RegInfo, stack_info: StackInfo, typemap: Optional[TypeMap]
-) -> BlockInfo:
-=======
 def compute_has_custom_return(nodes: List[Node]) -> None:
     """Propagate the "has_custom_return" property using fixed-point iteration."""
     changed = True
@@ -1763,8 +1758,9 @@
                     changed = True
 
 
-def translate_node_body(node: Node, regs: RegInfo, stack_info: StackInfo) -> BlockInfo:
->>>>>>> 34763ff0
+def translate_node_body(
+    node: Node, regs: RegInfo, stack_info: StackInfo, typemap: Optional[TypeMap]
+) -> BlockInfo:
     """
     Given a node and current register contents, return a BlockInfo containing
     the translated AST for that node.
