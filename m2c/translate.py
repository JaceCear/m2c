--- conflicted
+++ resolved
@@ -3382,16 +3382,11 @@
             ):
                 # Elide saved register restores with --reg-vars (it doesn't
                 # matter in other cases).
-<<<<<<< HEAD
                 return expr
-            if expr in self.local_var_writes:
-=======
-                return None
             if (
                 self.stack_info.global_info.stack_spill_detection
                 and expr in self.local_var_writes
             ):
->>>>>>> aebb95ef
                 # Elide register restores (only for the same register for now,
                 # to be conversative).
                 orig_reg, orig_expr, force = self.local_var_writes[expr]
